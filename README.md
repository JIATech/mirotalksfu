--- conflicted
+++ resolved
@@ -160,13 +160,8 @@
 $ cp app/src/config.template.js app/src/config.js
 # Copy docker-compose.template.yml in docker-compose.yml and edit it if needed
 $ cp docker-compose.template.yml docker-compose.yml
-<<<<<<< HEAD
-# Build image and install dependencies
-$ docker-compose run --rm npm install
-=======
 # Get official image from Docker Hub
 $ docker pull mirotalk/sfu:latest
->>>>>>> f436bbe1
 # Create and start containers
 $ docker-compose up # -d
 # To stop and remove resources
